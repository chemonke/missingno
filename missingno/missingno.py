import numpy as np
from matplotlib import gridspec
import matplotlib.pyplot as plt
from scipy.cluster import hierarchy
import seaborn as sns
import pandas as pd
from mpl_toolkits.axes_grid1 import make_axes_locatable


def _ascending_sort(df):
    """
    Helper method for sorting.
    Returns a DataFrame whose values have been rearranged by ascending completeness.
    """
    return df.iloc[np.argsort(df.count(axis='columns').values), :]


def _descending_sort(df):
    """
    Helper method for sorting.
    Returns a DataFrame whose values have been rearranged by descending completeness.
    """
    return df.iloc[np.flipud(np.argsort(df.count(axis='columns').values)), :]


def nullity_sort(df, sort=None):
    """
    Sorts a DataFrame according to its nullity, in either ascending or descending order.

    :param df: The DataFrame object being sorted.
    :param sort: The sorting method: either "ascending", "descending", or None (default).
    :return: The nullity-sorted DataFrame.
    """
    _df = df
    if sort == "ascending":
        _df = _ascending_sort(df)
    elif sort == "descending":
        _df = _descending_sort(df)
    return _df


def _n_top_complete_filter(df, n):
    """
    Helper method for filtering a DataFrame.
    Returns the top n most populated entry columns.
    """
    return df.iloc[:, np.sort(np.argsort(df.count(axis='rows').values)[-n:])]


def _n_bottom_complete_filter(df, n):
    """
    Helper method for filtering a DataFrame.
    Returns the bottom n least populated entry columns.
    """
    return df.iloc[:, np.sort(np.argsort(df.count(axis='rows').values)[:n])]


def _p_top_complete_filter(df, p):
    """
    Helper method for filtering a DataFrame.
    Returns the entry columns which are at least p*100 percent completeness.
    """
    return df.iloc[:, [c >= p for c in df.count(axis='rows').values / len(df)]]


def _p_bottom_complete_filter(df, p):
    """
    Helper method for filtering a DataFrame.
    Returns the entry columns which are at most p*100 percent completeness.
    """
    return df.iloc[:, [c <= p for c in df.count(axis='rows').values / len(df)]]


def nullity_filter(df, filter=None, p=0, n=0):
    """
    Filters a DataFrame according to its nullity, using some combination of 'top' and 'bottom' numerical and
    percentage values. Percentages and numerical thresholds can be specified simultaneously: for example,
    to get a DataFrame with columns of at least 75% completeness but with no more than 5 columns, use
    `nullity_filter(df, filter='top', p=.75, n=5)`.

    :param df: The DataFrame whose columns are being filtered.
    :param filter: The orientation of the filter being applied to the DataFrame. One of, "top", "bottom",
    or None (default). The filter will simply return the DataFrame if you leave the filter argument unspecified or
    as None.
    :param p: A completeness ratio cut-off. If non-zero the filter will limit the DataFrame to columns with at least p
    completeness. Input should be in the range [0, 1].
    :param n: A numerical cut-off. If non-zero no more than this number of columns will be returned.
    :return: The nullity-filtered `DataFrame`.
    """
    _df = df
    if filter == "top":
        if p:
            _df = _p_top_complete_filter(_df, p)
        if n:
            _df = _n_top_complete_filter(_df, n)
    elif filter == "bottom":
        if p:
            _df = _p_bottom_complete_filter(_df, p)
        if n:
            _df = _n_bottom_complete_filter(_df, n)
    return _df


# def _set_font_size(fig, df, fontsize):
#     """
#     Guesses an appropriate fontsize for the given columnar visualization text labels.
#     Used if a fontsize is not provided via a parameter.
#     """
#     if fontsize:
#         return fontsize
#     else:
#         return max(min(20, int((fig.get_size_inches()[1] * 0.7) * fig.dpi / len(df.columns))), 16)


def matrix(df,
           filter=None, n=0, p=0, sort=None,
           figsize=(25, 10), width_ratios=(15, 1), color=(0.25, 0.25, 0.25),
<<<<<<< HEAD
           fontsize=16, labels=None, sparkline=True, inline=True, flip=None,
           freq=None):
=======
           fontsize=16, labels=None, sparkline=True, histogram=False):
>>>>>>> 1286d4a7
    """
    Presents a `matplotlib` matrix visualization of the nullity of the given DataFrame.

    Note that for the default `figsize` 250 is a soft display limit: specifying a number of records greater than
    approximately this value will cause certain records to show up in the sparkline but not in the matrix, which can
    be confusing.


    The default vertical display will fit up to 50 columns. If more than 50 columns are specified and the labels
    parameter is left unspecified the visualization will automatically drop the labels as they will not be very
    readable. You can override this behavior using `labels=True` and your own `fontsize` parameter.

    :param df: The DataFrame whose completeness is being nullity matrix mapped.
    :param filter: The filter to apply to the heatmap. Should be one of "top", "bottom", or None (default). See
    `nullity_filter()` for more information.
    :param n: The cap on the number of columns to include in the filtered DataFrame. See  `nullity_filter()` for
    more information.
    :param p: The cap on the percentage fill of the columns in the filtered DataFrame. See  `nullity_filter()` for
    more information.
    :param sort: The sort to apply to the heatmap. Should be one of "ascending", "descending", or None. See
    `nullity_sort()` for more information.
    :param figsize: The size of the figure to display. This is a `matplotlib` parameter.
    For the vertical configuration this defaults to (20, 10); the horizontal configuration computes a sliding value
    by default based on the number of columns that need to be displayed.
    :param fontsize: The figure's font size. This default to 16.
    :param labels: Whether or not to display the column names. Would need to be turned off on particularly large
    displays. Defaults to True.
    :param sparkline: Whether or not to display the sparkline. Defaults to True.
    :param width_ratios: The ratio of the width of the matrix to the width of the sparkline. Defaults to `(15,
    1)`. Does nothing if `sparkline=False`.
    :param color: The color of the filled columns. Default is a medium dark gray: the RGB multiple `(0.25, 0.25, 0.25)`.
<<<<<<< HEAD
    :param flip: The default matrix orientation is top-down, with column on the vertical and rows on the horizontal---
    just like a table. However, for large displays (> 50 by default) display in this format becomes uncomfortable, so
    the display gets flipped. This parameter is specified to be True if there are more than 50 columns and False
    otherwise.
    :return: Returns the underlying `matplotlib.figure` object.
=======
    :param inline: Whether or not the figure is inline. If it's not then instead of getting plotted, this method will
    return its figure.
    :param histogram: Whether or not to plot a histogram of the columnar data densities. Defaults to `False`.
    :return: If `inline` is True, the underlying `matplotlib.figure` object. Else, nothing.
>>>>>>> 1286d4a7
    """

    if freq: import pandas as pd

    # Apply filters and sorts.
    df = nullity_filter(df, filter=filter, n=n, p=p)
    df = nullity_sort(df, sort=sort)

    height = df.shape[0]
    width = df.shape[1]

    # z is the color-mask array.
    z = df.notnull().values

    # g is a NxNx3 matrix
    g = np.zeros((height, width, 3))

    # Apply the z color-mask to set the RGB of each pixel.
    g[z < 0.5] = [1, 1, 1]
    g[z > 0.5] = color

    # Set up the matplotlib grid layout.
    # If the sparkline is removed the layout is a unary subplot.
    # If the sparkline is included the layout is a left-right subplot.
    fig = plt.figure(figsize=figsize)
    if sparkline and not histogram:
        gs = gridspec.GridSpec(1, 2, width_ratios=width_ratios)
        gs.update(wspace=0.08)
        ax1 = plt.subplot(gs[1])
    elif not sparkline and not histogram:
        gs = gridspec.GridSpec(1, 1)
    elif sparkline and histogram:
        gs = gridspec.GridSpec(2,2, width_ratios=width_ratios, height_ratios=width_ratios)
        gs.update(wspace=0.08, hspace=0.08)
        ax1 = plt.subplot(gs[1])
        ax2 = plt.subplot2grid((1,0), (1,1), colspan=2)
    else:
        gs = gridspec.GridSpec(2,1, height_ratios=width_ratios)
        gs.update(hspace=0.08)
        ax2 = plt.subplot(gs[1])
    ax0 = plt.subplot(gs[0])
    # Create the nullity plot.
    ax0.imshow(g, interpolation='none')

    # Set fontsize.
    # fontsize = _set_font_size(fig, df, fontsize)

    # Remove extraneous default visual elements.
    ax0.set_aspect('auto')
    ax0.grid(b=False)
    ax0.xaxis.tick_top()
    ax0.xaxis.set_ticks_position('none')
    ax0.yaxis.set_ticks_position('none')
    ax0.spines['top'].set_visible(False)
    ax0.spines['right'].set_visible(False)
    ax0.spines['bottom'].set_visible(False)
    ax0.spines['left'].set_visible(False)

    # Set up and rotate the column ticks.
    # The labels argument is set to None by default. If the user specifies it in the argument,
    # respect that specification. Otherwise display for <= 50 columns and do not display for > 50.
    if labels or (labels == None and len(df.columns) <= 50):
        ha = 'left'
        ax0.set_xticks(list(range(0, width)))
        ax0.set_xticklabels(list(df.columns), rotation=45, ha=ha, fontsize=fontsize)
    else:
        ax0.set_xticks([])

    # Adds Timestamps ticks if freq is not None,
    # else sets up the two top-bottom row ticks.
    if freq:
        ts_list = []

        if type(df.index) == pd.tseries.period.PeriodIndex:
            ts_array = pd.date_range(df.index.to_timestamp().date[0],
                                     df.index.to_timestamp().date[-1],
                                     freq=freq).values

            ts_ticks = pd.date_range(df.index.to_timestamp().date[0],
                                     df.index.to_timestamp().date[-1],
                                     freq=freq).map(lambda t:
                                                    t.strftime('%Y-%m-%d'))

        elif type(df.index) == pd.tseries.index.DatetimeIndex:
            ts_array = pd.date_range(df.index.date[0], df.index.date[-1],
                                     freq=freq).values

            ts_ticks = pd.date_range(df.index.date[0], df.index.date[-1],
                                     freq=freq).map(lambda t:
                                                    t.strftime('%Y-%m-%d'))
        else:
            print('Dataframe index must be PeriodIndex or DatetimeIndex')
        try:
            for value in ts_array:
                ts_list.append(df.index.get_loc(value))
        except KeyError:
            return print("Could not divide time index into desired Frequency")

        ax0.set_yticks(ts_list)
        ax0.set_yticklabels(ts_ticks, fontsize=20, rotation=0)
    else:
        ax0.set_yticks([0, df.shape[0] - 1])
        ax0.set_yticklabels([1, df.shape[0]], fontsize=20, rotation=0)

    # Create the inter-column vertical grid.
    in_between_point = [x + 0.5 for x in range(0, width - 1)]
    for in_between_point in in_between_point:
        ax0.axvline(in_between_point, linestyle='-', color='white')

    if sparkline:
        # Calculate row-wise completeness for the sparkline.
        completeness_srs = df.notnull().astype(bool).sum(axis=1)
        x_domain = list(range(0, height))
        y_range = list(reversed(completeness_srs.values))
        min_completeness = min(y_range)
        max_completeness = max(y_range)
        min_completeness_index = y_range.index(min_completeness)
        max_completeness_index = y_range.index(max_completeness)

        # Set up the sparkline.
        ax1.grid(b=False)
        ax1.set_aspect('auto')
        ax1.set_axis_bgcolor((1, 1, 1))
        # Remove the black border.
        ax1.spines['top'].set_visible(False)
        ax1.spines['right'].set_visible(False)
        ax1.spines['bottom'].set_visible(False)
        ax1.spines['left'].set_visible(False)

        # Plot sparkline---plot is sideways so the x and y axis are reversed.
        ax1.plot(y_range, x_domain, color=color)

        if labels:
            # Figure out what case to display the label in: mixed, upper, lower.
            label = 'Data Completeness'
            if df.columns[0].islower():
                label = label.lower()
            if df.columns[0].isupper():
                label = label.upper()

            # Set up and rotate the sparkline label.
            ha = 'left'
            ax1.set_xticks([min_completeness + (max_completeness - min_completeness) / 2])
            ax1.set_xticklabels([label], rotation=45, ha=ha, fontsize=fontsize)
            ax1.xaxis.tick_top()
            ax1.set_yticks([])
        else:
            ax1.set_xticks([])
            ax1.set_yticks([])

        # Add maximum and minimum labels.
        ax1.annotate(max_completeness,
                     xy=(max_completeness, max_completeness_index),
                     xytext=(max_completeness + 2, max_completeness_index),
                     fontsize=14,
                     va='center',
                     ha='left')
        ax1.annotate(min_completeness,
                     xy=(min_completeness, min_completeness_index),
                     xytext=(min_completeness - 2, min_completeness_index),
                     fontsize=14,
                     va='center',
                     ha='right')

        # Add maximum and minimum circles.
        ax1.set_xlim([min_completeness - 2, max_completeness + 2])  # Otherwise the circles are cut off.
        ax1.plot([min_completeness], [min_completeness_index], '.', color=color, markersize=10.0)
        ax1.plot([max_completeness], [max_completeness_index], '.', color=color, markersize=10.0)

        # Remove tick mark (only works after plotting).
        ax1.xaxis.set_ticks_position('none')

    if histogram:
        pass
        # TODO: Implement.

    # Plot if inline, return the figure if not.
    plt.show()


def heatmap(df, inline=True,
            filter=None, n=0, p=0, sort=None,
            figsize=(20, 12), fontsize=16, labels=True, cmap='RdBu'
            ):
    """
    Presents a `seaborn` heatmap visualization of nullity correlation in the given DataFrame.
    
    Note that this visualization has no special support for large datasets. For those, try the dendrogram instead.
    

    :param df: The DataFrame whose completeness is being heatmapped.
    :param filter: The filter to apply to the heatmap. Should be one of "top", "bottom", or None (default). See
    `nullity_filter()` for more information.
    :param n: The cap on the number of columns to include in the filtered DataFrame. See  `nullity_filter()` for
    more information.
    :param p: The cap on the percentage fill of the columns in the filtered DataFrame. See  `nullity_filter()` for
    more information.
    :param sort: The sort to apply to the heatmap. Should be one of "ascending", "descending", or None. See
    `nullity_sort()` for more information.
    :param figsize: The size of the figure to display. This is a `matplotlib` parameter which defaults to (20, 12).
    :param fontsize: The figure's font size.
    :param labels: Whether or not to label each matrix entry with its correlation (default is True).
    :param cmap: What `matplotlib` colormap to use. Defaults to `RdBu`.
    :param inline: Whether or not the figure is inline. If it's not then instead of getting plotted, this method will
    return its figure.
    :return: If `inline` is True, the underlying `matplotlib.figure` object. Else, nothing.
    """
    # Apply filters and sorts.
    df = nullity_filter(df, filter=filter, n=n, p=p)
    df = nullity_sort(df, sort=sort)

    # Set up the figure.
    fig = plt.figure(figsize=figsize)
    gs = gridspec.GridSpec(1, 1)
    ax0 = plt.subplot(gs[0])

    # Pre-processing: remove completely filled or completely empty variables.
    df = df[[i for i, n in enumerate(np.var(df.isnull(), axis='rows')) if n > 0]]

    # Create and mask the correlation matrix.
    corr_mat = df.isnull().corr()
    # corr_mat = corr_mat.replace(np.nan, 1)
    # corr_mat[np.isnan(corr_mat)] = 0
    mask = np.zeros_like(corr_mat)
    mask[np.triu_indices_from(mask)] = True

    # Set fontsize.
    # fontsize = _set_font_size(fig, df, fontsize)

    # Construct the base heatmap.
    if labels:
        sns.heatmap(corr_mat, mask=mask, cmap=cmap, ax=ax0, cbar=False,
                    annot=True, annot_kws={"size": fontsize - 2})
    else:
        sns.heatmap(corr_mat, mask=mask, cmap=cmap, ax=ax0, cbar=False)

    # Apply visual corrections and modifications.
    ax0.set_xticklabels(ax0.xaxis.get_majorticklabels(), rotation=45, ha='left', fontsize=fontsize)
    ax0.set_yticklabels(ax0.yaxis.get_majorticklabels(), fontsize=fontsize, rotation=0)
    ax0.set_yticklabels(ax0.yaxis.get_majorticklabels(), rotation=0, fontsize=fontsize)

    ax0.xaxis.tick_top()
    ax0.patch.set_visible(False)

    # Fix up annotation label rendering.
    for text in ax0.texts:
        t = float(text.get_text())
        if 0.95 <= t < 1:
            text.set_text("<1")
        elif -1 < t <= -0.95:
            text.set_text(">-1")
        elif t == 1:
            text.set_text("1")
        elif t == -1:
            text.set_text("-1")
        elif -0.05 < t < 0.05:
            text.set_text("")
        else:
            text.set_text(round(t, 1))

    if inline:
        plt.show()
    else:
        return fig

    
def dendrogram(df, method='average',
               filter=None, n=0, p=0, sort=None,
               orientation=None, figsize=None,
               fontsize=16, inline=True
               ):
    """
    Fits a `scipy` hierarchical clustering algorithm to the given DataFrame's variables and visualizes the results as
    a `scipy` dendrogram.
    
    The default vertical display will fit up to 50 columns. If more than 50 columns are specified and orientation is
    left unspecified the dendrogram will automatically swap to a horizontal display to fit the additional variables.

    :param df: The DataFrame whose completeness is being dendrogrammed.
    :param method: The distance measure being used for clustering. This is a parameter that is passed to 
    `scipy.hierarchy`.
    :param filter: The filter to apply to the heatmap. Should be one of "top", "bottom", or None (default). See
    `nullity_filter()` for more information.
    :param n: The cap on the number of columns to include in the filtered DataFrame. See  `nullity_filter()` for
    more information.
    :param p: The cap on the percentage fill of the columns in the filtered DataFrame. See  `nullity_filter()` for
    more information.
    :param sort: The sort to apply to the heatmap. Should be one of "ascending", "descending", or None. See
    `nullity_sort()` for more information.
    :param figsize: The size of the figure to display. This is a `matplotlib` parameter which defaults to `(25, 10)`.
    :param fontsize: The figure's font size.
    :param orientation: The way the dendrogram is oriented. Defaults to top-down if there are less than or equal to 50
    columns and left-right if there are more.
    :param inline: Whether or not the figure is inline. If it's not then instead of getting plotted, this method will
    return its figure.
    :return: If `inline` is True, the underlying `matplotlib.figure` object. Else, nothing.
    """
    # Figure out the appropriate figsize.
    if not figsize:
        if len(df.columns) <= 50 or orientation == 'top' or orientation == 'bottom':
            figsize = (25, 10)
        else:
            figsize = (25, (25 + len(df.columns) - 50)*0.5)
    
    # Set up the figure.
    fig = plt.figure(figsize=figsize)
    gs = gridspec.GridSpec(1, 1)
    ax0 = plt.subplot(gs[0])

    # Apply filters and sorts.
    df = nullity_filter(df, filter=filter, n=n, p=p)
    df = nullity_sort(df, sort=sort)

    # Set font size.
    # if orientation == 'top' or orientation == 'bottom':
    #     fontsize = _set_font_size(fig, df, fontsize)
    # else:
    #     fontsize = 20

    # Link the hierarchical output matrix.
    x = np.transpose(df.isnull().astype(int).values)
    z = hierarchy.linkage(x, method)

    # Figure out orientation.
    if not orientation:
        if len(df.columns) > 50:
            orientation = 'left'
        else:
            orientation = 'bottom'

    # Construct the base dendrogram.
    ret = hierarchy.dendrogram(z,
                               orientation=orientation,
                               labels=df.columns.tolist(),
                               distance_sort='descending',
                               link_color_func=lambda c: 'black',
                               leaf_font_size=fontsize,
                               ax=ax0
                               )

    # Remove extraneous default visual elements.
    ax0.set_aspect('auto')
    ax0.grid(b=False)
    if orientation == 'bottom':
        ax0.xaxis.tick_top()
    ax0.xaxis.set_ticks_position('none')
    ax0.yaxis.set_ticks_position('none')
    ax0.spines['top'].set_visible(False)
    ax0.spines['right'].set_visible(False)
    ax0.spines['bottom'].set_visible(False)
    ax0.spines['left'].set_visible(False)
    ax0.patch.set_visible(False)

    # Set up the categorical axis labels.
    if orientation == 'bottom':
        ax0.set_xticklabels(ax0.xaxis.get_majorticklabels(), rotation=45, ha='left')
    elif orientation == 'top':
        ax0.set_xticklabels(ax0.xaxis.get_majorticklabels(), rotation=45, ha='right')
    if orientation == 'bottom' or orientation == 'top':
        ax0.tick_params(axis='y', labelsize=20)
    else:
        ax0.tick_params(axis='x', labelsize=20)

    if inline:
        plt.show()
    else:
        return fig


def _calculate_geographic_nullity(geo_group, x_col, y_col):
    """
    Helper method which calculates the nullity of a DataFrame. Factored out of and used within `geoplot`.
    """
    # Aggregate by point and fetch a list of non-null coordinate pairs, which is returned.
    point_groups = geo_group.groupby([x_col, y_col])
    points = [point for point in point_groups.groups.keys() if pd.notnull(point[0]) and pd.notnull(point[1])]
    # Calculate nullities by location, then take their average within the overall feature.
    counts = np.sum(point_groups.count().values, axis=1)
    entries = point_groups.size()
    width = len(geo_group.columns)
    # Remove empty (NaN, NaN) points.
    if len(entries) > 0:  # explicit check to avoid a Runtime Warning
        geographic_nullity = np.average(1 - counts / width / entries)
        return points, geographic_nullity
    else:
        return points, np.nan


def geoplot(df, x=None, y=None, coordinates=None, by=None, geometry=None, cutoff=None, histogram=False,
            figsize=(25, 10), fontsize=8, inline=True):
    """
    Generates a geographical data nullity heatmap, which shows the distribution of missing data across geographic
    regions. The precise output depends on the inputs provided. In increasing order of usefulness:

    *   If no geographical context is provided, a quadtree is computed and nullities are rendered as abstract
        geopgrahical squares.
    *   If geographical context is provided in the form of a column of geographies (region, borough. ZIP code,
        etc.) in the `DataFrame`, convex hulls are computed for each of the point groups and the heatmap is generated
        within them.
    *   If geographical context is provided *and* a separate geometry is provided, a heatmap is generated for each
        point group within this geograpby instead.

    :param df: The DataFrame whose completeness is being mapped.
    :param x: The x variable: probably a coordinate (longitude), possibly some other floating point value. May be a
    string (pointing to a column of df) or an iterable.
    :param y: The y variable: probably a coordinate (latitude), possibly some other floating point value. May be a
    string (pointing to a column of df) or an iterable.
    :param coordinates: A coordinate tuple iterable, or column thereof in the given DataFrame. One of x AND y OR
    coordinates must be specified, but not both.
    :param by: If you would like to aggregate your geometry by some geospatial attribute of the underlying DataFrame,
    name that column here.
    :param geometry: If you would like to provide your own geometries for your aggregation, instead of relying on
    (functional, but not pretty) convex hulls, provide them here. This parameter is expected to be a dict or Series
    of `shapely.Polygon` or `shapely.MultiPolygon` objects. It's ignored if `by` is not specified.
    :param cutoff: If no aggregation is specified, this parameter sets the minimum number of observations to include in
    each square. If not provided, set to 50 or 5% of the total size of the dataset, whichever is smaller. If `by` is
    specified this parameter is ignored.
    :param figsize: The size of the figure to display. This is a `matplotlib` parameter which defaults to (25, 10).
    :param histogram: Whether or not to plot a histogram of data distributions below the map. Defaults to False.
    :param fontsize: If `hist` is specified, this parameter specifies the size of the tick labels. Ignored if `hist`
    is not specified. Defaults to 8.
    :param inline: Whether or not the figure is inline. If it's not then instead of getting plotted, this method will
    return its figure.
    :return: If `inline` is True, the underlying `matplotlib.figure` object. Else, nothing.
    """
    import shapely.geometry
    import descartes
    import matplotlib.cm
    # We produce a coordinate column in-place in a function-local copy of the `DataFrame`.
    # This seems specious, and sort of is, but is necessary because the internal `pandas` aggregation methods
    # (`pd.core.groupby.DataFrameGroupBy.count` specifically) are optimized to run two orders of magnitude faster than
    # user-defined external `groupby` operations. For example:
    # >>> %time df.head(100000).groupby(lambda ind: df.iloc[ind]['LOCATION']).count()
    # Wall time: 12.7 s
    # >>> %time df.head(100000).groupby('LOCATION').count()
    # Wall time: 96 ms
    x_col = '__x'
    y_col = '__y'
    if x and y:
        if isinstance(x, str) and isinstance(y, str):
            x_col = x
            y_col = y
        else:
            df['__x'] = x
            df['__y'] = y
    elif coordinates:
        if isinstance(coordinates, str):
            # Quick conversion to enable fancy numpy indexing. This allows fast operations like `df[coord_col][0,...]`
            coord_col = np.array([np.array(e) if pd.notnull(e) else np.array(np.nan, np.nan) for e in df[coordinates]])
            df['__x'] = coord_col[:, 0]
            df['__y'] = coord_col[:, 1]
        else:
            # cf. Above.
            coord_col = np.array([np.array(e) for e in coordinates])
            df['__x'] = coord_col[:, 0]
            df['__y'] = coord_col[:, 1]
    else:
        raise IndexError("x AND y OR coordinates parameters expected.")

    # Set the cutoff variable.
    if cutoff is None: cutoff = np.min([50, 0.05 * len(df)])

    # fig, ax = plt.subplots()
    fig = plt.figure(figsize=figsize)
    ax = plt.subplot(111)

    # In case we're given something to categorize by, use that.
    if by:
        nullity_dict = dict()
        # This loop calculates and stores geographic feature averages and their polygons.
        for identifier, geo_group in df.groupby(by):  # ex. ('BRONX', <pd.DataFrame with 10511 objects>)
            # A single observation in the group will produce a `Point` hull, while two observations in the group
            # will produce a `LineString` hull. Neither of these is desired, nor accepted by `PatchCollection`
            # further on. So we remove these cases by filtering them (1) before and (2) after aggregation steps.
            # cf. http://toblerity.org/shapely/manual.html#object.convex_hull
            if not len(geo_group) > 2:
                continue

            # The following subroutine groups `geo_group` by `x_col` and `y_col`, and calculates and returns
            # a list of points in the group (`points`) as well as its overall nullity (`geographic_nullity`).
            points, geographic_nullity = _calculate_geographic_nullity(geo_group, x_col, y_col)

            # If thinning the points, above, reduced us below the threshold for a proper polygonal hull (See the
            # note at the beginning of thos loop), stop here.
            if not len(points) > 2:
                continue

            # If no geometry is provided, calculate and store the hulls and averages.
            if geometry is None:
                    hull = shapely.geometry.MultiPoint(points).convex_hull
                    nullity_dict[identifier] = {'nullity': geographic_nullity, 'shapes': [hull]}

            # If geometry is provided, use that instead.
            else:
                geom = geometry[identifier]
                polygons = []
                # Valid polygons are simple polygons (`shapely.geometry.Polygon`) and complex multi-piece polygons
                # (`shapely.geometry.MultiPolygon`). The latter is an iterable of its components, so if the shape is
                # a `MultiPolygon`, append it as that list. Otherwise if the shape is a basic `Polygon`,
                # append a list with one element, the `Polygon` itself.
                if isinstance(geom, shapely.geometry.MultiPolygon):
                    polygons = shapely.ops.cascaded_union([p for p in geometry])
                else:  # shapely.geometry.Polygon
                    polygons = [geom]
                nullity_dict[identifier] = {'nullity': geographic_nullity, 'shapes': polygons}

        # Prepare a colormap.
        nullities = [nullity_dict[key]['nullity'] for key in nullity_dict.keys()]
        colors = matplotlib.cm.YlOrRd(plt.Normalize(0, 1)(nullities))

        # Now we draw.
        for i, polygons in enumerate([(nullity_dict[key]['shapes']) for key in nullity_dict.keys()]):
            for polygon in polygons:
                ax.add_patch(descartes.PolygonPatch(polygon, fc=colors[i], ec='white', alpha=0.8, zorder=4))
        ax.axis('equal')

        # Remove extraneous plotting elements.
        ax.grid(b=False)
        ax.get_xaxis().set_visible(False)
        ax.get_yaxis().set_visible(False)
        ax.patch.set_visible(False)

        if hist:
            # Add a histogram.
            sns.set_style(None)
            nonnan_nullities = [n for n in nullities if pd.notnull(n)]
            divider = make_axes_locatable(ax)
            cax = divider.append_axes("bottom", size="25%", pad=0.00)
            sns.distplot(pd.Series(nonnan_nullities), ax=cax, color=list(np.average(colors, axis=0)))

            cax.grid(b=False)
            # cax.get_xaxis().set_visible(False)
            cax.get_yaxis().set_visible(False)
            cax.patch.set_visible(False)
            cax.xaxis.set_ticks_position('none')
            cax.yaxis.set_ticks_position('none')
            cax.spines['top'].set_visible(False)
            cax.spines['right'].set_visible(False)
            cax.spines['bottom'].set_visible(False)
            cax.spines['left'].set_visible(False)
            cax.patch.set_visible(False)
            cax.tick_params(labelsize=fontsize)

        # Display.
        plt.show()

    # In case we aren't given something to categorize by, we choose a spatial representation that's reasonably
    # efficient and informative: quadtree rectangles.
    # Note: SVD could perhaps be applied to the axes to discover point orientation and realign the grid to match
    # that, but I'm uncertain that this computationally acceptable and, in the case of comparisons, even a good
    # design choice. Perhaps this could be implemented at a later date.
    else:
        df = df[(pd.notnull(df[x_col])) & (pd.notnull(df[y_col]))]
        min_x, max_x = df[x_col].min(), df[x_col].max()
        min_y, max_y = df[y_col].min(), df[y_col].max()

        rectangles = []

        # Recursive quadtree. This subroutine, when, builds a dictionary of squares, stored by tuples keyed with
        # (min_x, max_x, min_y, max_y), whose values are the nullity of squares containing less than 100 observations.
        def squarify(_min_x, _max_x, _min_y, _max_y, df):
            arr = df[[x_col, y_col]].values
            points_inside = df[(_min_x < arr[:,0]) &
                               (arr[:,0] < _max_x) &
                               (_min_y < arr[:,1]) &
                               (arr[:,1] < _max_y)]
            if len(points_inside) < cutoff:
                # The following subroutine groups `geo_group` by `x_col` and `y_col`, and calculates and returns
                # a list of points in the group (`points`) as well as its overall nullity (`geographic_nullity`). The
                # first of these calculations is ignored.
                _, square_nullity = _calculate_geographic_nullity(points_inside, x_col, y_col)
                rectangles.append(((_min_x, _max_x,_min_y, _max_y), square_nullity))
            else:
                _mid_x, _mid_y = (_min_x + _max_x) / 2, (_min_y + _max_y) / 2
                squarify(_min_x, _mid_x, _mid_y, _max_y, points_inside)
                squarify(_min_x, _mid_x, _min_y, _mid_y, points_inside)
                squarify(_mid_x, _max_x, _mid_y, _max_y, points_inside)
                squarify(_mid_x, _max_x, _min_y, _mid_y, points_inside)

        # Populate the `squares` array, per the above.
        squarify(min_x, max_x, min_y, max_y, df)

        # Prepare a colormap.
        # Many of the squares at the bottom of the quadtree will be inputted into the colormap as NaN values,
        # which matplotlib will map over as minimal values. We of course don't want that, so we pull the bottom out
        # of it.
        nullities = [nullity for _, nullity in rectangles]
        cmap = matplotlib.cm.YlOrRd
        colors = [cmap(n) if pd.notnull(n) else [1,1,1,1]
                  for n in plt.Normalize(0, 1)(nullities)]

        # Now we draw.
        for i, ((min_x, max_x, min_y, max_y), _) in enumerate(rectangles):
            square = shapely.geometry.Polygon([[min_x, min_y], [max_x, min_y], [max_x, max_y], [min_x, max_y]])
            ax.add_patch(descartes.PolygonPatch(square, fc=colors[i], ec='white', alpha=1, zorder=4))
        ax.axis('equal')

        # Remove extraneous plotting elements.
        ax.grid(b=False)
        ax.get_xaxis().set_visible(False)
        ax.get_yaxis().set_visible(False)
        ax.patch.set_visible(False)
        ax.xaxis.set_ticks_position('none')
        ax.yaxis.set_ticks_position('none')
        ax.spines['top'].set_visible(False)
        ax.spines['right'].set_visible(False)
        ax.spines['bottom'].set_visible(False)
        ax.spines['left'].set_visible(False)
        ax.patch.set_visible(False)

        if hist:
            # Add a histogram.
            sns.set_style(None)
            nonnan_nullities = [n for n in nullities if pd.notnull(n)]
            # pd.Series(nonnan_nullities).plot(kind='hist')
            divider = make_axes_locatable(ax)
            cax = divider.append_axes("bottom", size="25%", pad=0.00)
            sns.distplot(pd.Series(nonnan_nullities), ax=cax, color=list(np.average(colors, axis=0)))

            cax.grid(b=False)
            # cax.get_xaxis().set_visible(False)
            cax.get_yaxis().set_visible(False)
            cax.patch.set_visible(False)
            cax.xaxis.set_ticks_position('none')
            cax.yaxis.set_ticks_position('none')
            cax.spines['top'].set_visible(False)
            cax.spines['right'].set_visible(False)
            cax.spines['bottom'].set_visible(False)
            cax.spines['left'].set_visible(False)
            cax.patch.set_visible(False)
            cax.tick_params(labelsize=fontsize)

        # Display.
        if inline:
            plt.show()
        else:
            return fig<|MERGE_RESOLUTION|>--- conflicted
+++ resolved
@@ -115,12 +115,8 @@
 def matrix(df,
            filter=None, n=0, p=0, sort=None,
            figsize=(25, 10), width_ratios=(15, 1), color=(0.25, 0.25, 0.25),
-<<<<<<< HEAD
            fontsize=16, labels=None, sparkline=True, inline=True, flip=None,
            freq=None):
-=======
-           fontsize=16, labels=None, sparkline=True, histogram=False):
->>>>>>> 1286d4a7
     """
     Presents a `matplotlib` matrix visualization of the nullity of the given DataFrame.
 
@@ -152,19 +148,13 @@
     :param width_ratios: The ratio of the width of the matrix to the width of the sparkline. Defaults to `(15,
     1)`. Does nothing if `sparkline=False`.
     :param color: The color of the filled columns. Default is a medium dark gray: the RGB multiple `(0.25, 0.25, 0.25)`.
-<<<<<<< HEAD
     :param flip: The default matrix orientation is top-down, with column on the vertical and rows on the horizontal---
     just like a table. However, for large displays (> 50 by default) display in this format becomes uncomfortable, so
     the display gets flipped. This parameter is specified to be True if there are more than 50 columns and False
     otherwise.
     :return: Returns the underlying `matplotlib.figure` object.
-=======
-    :param inline: Whether or not the figure is inline. If it's not then instead of getting plotted, this method will
-    return its figure.
-    :param histogram: Whether or not to plot a histogram of the columnar data densities. Defaults to `False`.
-    :return: If `inline` is True, the underlying `matplotlib.figure` object. Else, nothing.
->>>>>>> 1286d4a7
-    """
+    """
+
 
     if freq: import pandas as pd
 
@@ -189,21 +179,12 @@
     # If the sparkline is removed the layout is a unary subplot.
     # If the sparkline is included the layout is a left-right subplot.
     fig = plt.figure(figsize=figsize)
-    if sparkline and not histogram:
+    if sparkline:
         gs = gridspec.GridSpec(1, 2, width_ratios=width_ratios)
         gs.update(wspace=0.08)
         ax1 = plt.subplot(gs[1])
-    elif not sparkline and not histogram:
+    else:
         gs = gridspec.GridSpec(1, 1)
-    elif sparkline and histogram:
-        gs = gridspec.GridSpec(2,2, width_ratios=width_ratios, height_ratios=width_ratios)
-        gs.update(wspace=0.08, hspace=0.08)
-        ax1 = plt.subplot(gs[1])
-        ax2 = plt.subplot2grid((1,0), (1,1), colspan=2)
-    else:
-        gs = gridspec.GridSpec(2,1, height_ratios=width_ratios)
-        gs.update(hspace=0.08)
-        ax2 = plt.subplot(gs[1])
     ax0 = plt.subplot(gs[0])
     # Create the nullity plot.
     ax0.imshow(g, interpolation='none')
@@ -336,12 +317,11 @@
         # Remove tick mark (only works after plotting).
         ax1.xaxis.set_ticks_position('none')
 
-    if histogram:
-        pass
-        # TODO: Implement.
-
     # Plot if inline, return the figure if not.
-    plt.show()
+    if inline:
+        plt.show()
+    else:
+        return fig
 
 
 def heatmap(df, inline=True,
@@ -686,7 +666,7 @@
         ax.get_yaxis().set_visible(False)
         ax.patch.set_visible(False)
 
-        if hist:
+        if histogram:
             # Add a histogram.
             sns.set_style(None)
             nonnan_nullities = [n for n in nullities if pd.notnull(n)]
@@ -774,7 +754,7 @@
         ax.spines['left'].set_visible(False)
         ax.patch.set_visible(False)
 
-        if hist:
+        if histogram:
             # Add a histogram.
             sns.set_style(None)
             nonnan_nullities = [n for n in nullities if pd.notnull(n)]
